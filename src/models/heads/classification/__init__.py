--- conflicted
+++ resolved
@@ -1,6 +1,2 @@
-<<<<<<< HEAD
 from . import arcface_head
-=======
-from . import arcface_head
-from . import classification_head
->>>>>>> e489e6b8
+from . import classification_head