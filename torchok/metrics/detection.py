from typing import Dict, List

import torch
import numpy as np

from torch import Tensor
<<<<<<< HEAD
from torchmetrics.detection.mean_ap import MeanAveragePrecision as MAP
=======
from typing import List, Dict
from torchmetrics import Metric
from torchmetrics.detection.mean_ap import MeanAveragePrecision
from mmdet.core.evaluation.mean_ap import eval_map
>>>>>>> 2feea71a

from torchok.constructor import METRICS


def calculate_recall_precision_scores(
        recall: Tensor,
        precision: Tensor,
        scores: Tensor,
        idx_cls: int,
        idx_bbox_area: int,
        idx_max_det_thrs: int,
        eval_imgs: list,
        rec_thresholds: Tensor,
        max_det: int,
        nb_imgs: int,
        nb_bbox_areas: int,
):
    nb_rec_thrs = len(rec_thresholds)
    idx_cls_pointer = idx_cls * nb_bbox_areas * nb_imgs
    idx_bbox_area_pointer = idx_bbox_area * nb_imgs
    # Load all image evals for current class_id and area_range
    img_eval_cls_bbox = [eval_imgs[idx_cls_pointer + idx_bbox_area_pointer + i] for i in range(nb_imgs)]
    img_eval_cls_bbox = [e for e in img_eval_cls_bbox if e is not None]
    if not img_eval_cls_bbox:
        return recall, precision, scores

    det_scores = torch.cat([e["dtScores"][:max_det].bool() for e in img_eval_cls_bbox])

    # different sorting method generates slightly different results.
    # mergesort is used to be consistent as Matlab implementation.
    # Sort in PyTorch does not support bool types on CUDA (yet, 1.11.0)
    dtype = torch.uint8 if det_scores.is_cuda and det_scores.dtype is torch.bool else det_scores.dtype
    # Explicitly cast to uint8 to avoid error for bool inputs on CUDA to argsort
    inds = torch.argsort(det_scores.to(dtype), descending=True)
    det_scores_sorted = det_scores[inds]

    det_matches = torch.cat([e["dtMatches"][:, :max_det] for e in img_eval_cls_bbox], axis=1)[:, inds]
    det_ignore = torch.cat([e["dtIgnore"][:, :max_det] for e in img_eval_cls_bbox], axis=1)[:, inds]
    gt_ignore = torch.cat([e["gtIgnore"] for e in img_eval_cls_bbox])
    npig = torch.count_nonzero(gt_ignore == False)  # noqa: E712
    if npig == 0:
        return recall, precision, scores
    tps = torch.logical_and(det_matches, torch.logical_not(det_ignore))
    fps = torch.logical_and(torch.logical_not(det_matches), torch.logical_not(det_ignore))

    tp_sum = torch.cumsum(tps, axis=1, dtype=torch.float)
    fp_sum = torch.cumsum(fps, axis=1, dtype=torch.float)
    for idx, (tp, fp) in enumerate(zip(tp_sum, fp_sum)):
        nd = len(tp)
        rc = tp / npig
        pr = tp / (fp + tp + torch.finfo(torch.float64).eps)
        prec = torch.zeros((nb_rec_thrs,))
        score = torch.zeros((nb_rec_thrs,))

        recall[idx, idx_cls, idx_bbox_area, idx_max_det_thrs] = rc[-1] if nd else 0

        # Remove zigzags for AUC
        diff_zero = torch.zeros((1,), device=pr.device)
        diff = torch.ones((1,), device=pr.device)
        while not torch.all(diff == 0):
            diff = torch.clamp(torch.cat(((pr[1:] - pr[:-1]), diff_zero), 0), min=0)
            pr += diff

        inds = torch.searchsorted(rc, rec_thresholds.to(rc.device), right=False)
        num_inds = inds.argmax() if inds.max() >= nd else nb_rec_thrs
        inds = inds[:num_inds]
        prec[:num_inds] = pr[inds]
        score[:num_inds] = det_scores_sorted[inds]
        precision[idx, :, idx_cls, idx_bbox_area, idx_max_det_thrs] = prec
        scores[idx, :, idx_cls, idx_bbox_area, idx_max_det_thrs] = score

    return recall, precision, scores


@METRICS.register_class
class MeanAveragePrecision(MAP):
    """Mean Average Precision metric for detection, which prediction scores inside bbox tensor."""

    def update(self, preds: List[Dict[str, Tensor]], target: List[Dict[str, Tensor]]) -> None:
        """Add detections and ground truth to the metric.
        Args:
            preds: A list consisting of dictionaries each containing the key-values
                (each dictionary corresponds to a single image):
                - ``boxes``: ``torch.FloatTensor`` of shape ``[num_boxes, 5]`` containing ``num_boxes`` detection boxes
                  of the format specified in the constructor. By default, this method expects
                  ``[xmin, ymin, xmax, ymax, score]`` in absolute image coordinates.
                - ``labels``: ``torch.IntTensor`` of shape ``[num_boxes]`` containing 0-indexed detection classes
                  for the boxes.
                - ``masks``: ``torch.bool`` of shape ``[num_boxes, image_height, image_width]`` containing boolean
                  masks. Only required when `iou_type="segm"`.
            target: A list consisting of dictionaries each containing the key-values
                (each dictionary corresponds to a single image):
                - ``bboxes``: ``torch.FloatTensor`` of shape ``[num_boxes, 4]`` containing ``num_boxes``
                  ground truth boxes of the format specified in the constructor. By default, this method expects
                  ``[xmin, ymin, xmax, ymax]`` in absolute image coordinates.
                - ``label``: ``torch.IntTensor`` of shape ``[num_boxes]`` containing 0-indexed ground truth
                   classes for the boxes.
                - ``masks``: ``torch.bool`` of shape ``[num_boxes, image_height, image_width]`` containing boolean
                  masks. Only required when `iou_type="segm"`.
        Raises:
            ValueError:
                If ``preds`` is not of type ``List[Dict[str, Tensor]]``
            ValueError:
                If ``target`` is not of type ``List[Dict[str, Tensor]]``
            ValueError:
                If ``preds`` and ``target`` are not of the same length
            ValueError:
                If any of ``preds.boxes``, ``preds.scores`` and ``preds.labels`` are not of the same length
            ValueError:
                If any of ``target.boxes`` and ``target.labels`` are not of the same length
            ValueError:
                If any box is not type float and of length 4
            ValueError:
                If any class is not type int and of length 1
            ValueError:
                If any score is not type float and of length 1
        """
        for i in range(len(preds)):
            bboxes_with_scores = preds[i].pop('boxes')
            bboxes, scores = torch.split(bboxes_with_scores, [4, 1], -1)
            scores = scores.squeeze(-1)
            preds[i]['boxes'] = bboxes
            preds[i]['scores'] = scores

        super().update(preds, target)

<<<<<<< HEAD
    def _calculate(self, class_ids: List):
        """Calculate the precision and recall for all supplied classes to calculate mAP/mAR.

        Args:
            class_ids:
                List of label class Ids.
        """
        img_ids = range(len(self.groundtruths))
        max_detections = self.max_detection_thresholds[-1]
        area_ranges = self.bbox_area_ranges.values()

        ious = {
            (idx, class_id): self._compute_iou(idx, class_id, max_detections)
            for idx in img_ids
            for class_id in class_ids
        }

        eval_imgs = [
            self._evaluate_image(img_id, class_id, area, max_detections, ious)
            for class_id in class_ids
            for area in area_ranges
            for img_id in img_ids
        ]

        nb_iou_thrs = len(self.iou_thresholds)
        nb_rec_thrs = len(self.rec_thresholds)
        nb_classes = len(class_ids)
        nb_bbox_areas = len(self.bbox_area_ranges)
        nb_max_det_thrs = len(self.max_detection_thresholds)
        nb_imgs = len(img_ids)
        precision = -torch.ones((nb_iou_thrs, nb_rec_thrs, nb_classes, nb_bbox_areas, nb_max_det_thrs))
        recall = -torch.ones((nb_iou_thrs, nb_classes, nb_bbox_areas, nb_max_det_thrs))
        scores = -torch.ones((nb_iou_thrs, nb_rec_thrs, nb_classes, nb_bbox_areas, nb_max_det_thrs))

        # move tensors if necessary
        rec_thresholds_tensor = torch.tensor(self.rec_thresholds)

        # retrieve E at each category, area range, and max number of detections
        for idx_cls, _ in enumerate(class_ids):
            for idx_bbox_area, _ in enumerate(self.bbox_area_ranges):
                for idx_max_det_thrs, max_det in enumerate(self.max_detection_thresholds):
                    recall, precision, scores = calculate_recall_precision_scores(
                        recall,
                        precision,
                        scores,
                        idx_cls=idx_cls,
                        idx_bbox_area=idx_bbox_area,
                        idx_max_det_thrs=idx_max_det_thrs,
                        eval_imgs=eval_imgs,
                        rec_thresholds=rec_thresholds_tensor,
                        max_det=max_det,
                        nb_imgs=nb_imgs,
                        nb_bbox_areas=nb_bbox_areas,
                    )

        return precision, recall
=======

@METRICS.register_class
class MMDetectionMAP(Metric):
    """Mean Average Precision metric for detection, which use mmdetection function.

    This class compute mAP with numpy so, it convert torch tensors to numpy before compute.
    """
    def __init__(self, num_classes: int, iou_thr: float = 0.5, nproc: int = 4):
        super().__init__()
        self.num_classes = num_classes
        self.iou_thr = iou_thr
        self.nproc = nproc
        self.add_state("total", default=torch.tensor(0), dist_reduce_fx="sum")
        self.add_state("map", default=torch.tensor(0.), dist_reduce_fx="sum")

    def update(self, preds: List[Dict[str, Tensor]], target: List[Dict[str, Tensor]]):
        """Update function for mAP. It compute metric for batch and save result to compute 

        Args:
            preds: Model prediction, each dict should contain `bboxes` with value Tensor (m, 5) where the 5-th value is
                score, and `labels` with value Tensor (m).
            target: Ground truth, each dict should contain `bboxes` with value Tensor (m, 5), and `labels` with value
                Tensor (m).
        """
        mmdet_format_pred = []
        for pred in preds:
            curr_img_pred = []
            curr_labels_pred = pred['labels'].detach().cpu().numpy()
            curr_boxes_pred = pred['boxes'].detach().cpu().numpy()
            for cls_id in range(self.num_classes):
                label_indexes = np.where(curr_labels_pred==cls_id)[0]
                if len(label_indexes) != 0:
                    boxes = curr_boxes_pred[label_indexes]
                else:
                    boxes = np.empty((0, 5), dtype=np.float32)
                curr_img_pred.append(boxes)
            mmdet_format_pred.append(curr_img_pred)

        for i in range(len(target)):
            target[i]['bboxes'] = target[i]['bboxes'].detach().cpu().numpy()
            target[i]['labels'] = target[i]['labels'].detach().cpu().numpy()

        self.map += eval_map(mmdet_format_pred, target, iou_thr=self.iou_thr, nproc=self.nproc)[0]
        self.total += 1

    def compute(self):
        return self.map.float() / self.total
>>>>>>> 2feea71a
<|MERGE_RESOLUTION|>--- conflicted
+++ resolved
@@ -1,93 +1,17 @@
-from typing import Dict, List
-
 import torch
 import numpy as np
 
 from torch import Tensor
-<<<<<<< HEAD
-from torchmetrics.detection.mean_ap import MeanAveragePrecision as MAP
-=======
 from typing import List, Dict
 from torchmetrics import Metric
 from torchmetrics.detection.mean_ap import MeanAveragePrecision
 from mmdet.core.evaluation.mean_ap import eval_map
->>>>>>> 2feea71a
 
 from torchok.constructor import METRICS
 
 
-def calculate_recall_precision_scores(
-        recall: Tensor,
-        precision: Tensor,
-        scores: Tensor,
-        idx_cls: int,
-        idx_bbox_area: int,
-        idx_max_det_thrs: int,
-        eval_imgs: list,
-        rec_thresholds: Tensor,
-        max_det: int,
-        nb_imgs: int,
-        nb_bbox_areas: int,
-):
-    nb_rec_thrs = len(rec_thresholds)
-    idx_cls_pointer = idx_cls * nb_bbox_areas * nb_imgs
-    idx_bbox_area_pointer = idx_bbox_area * nb_imgs
-    # Load all image evals for current class_id and area_range
-    img_eval_cls_bbox = [eval_imgs[idx_cls_pointer + idx_bbox_area_pointer + i] for i in range(nb_imgs)]
-    img_eval_cls_bbox = [e for e in img_eval_cls_bbox if e is not None]
-    if not img_eval_cls_bbox:
-        return recall, precision, scores
-
-    det_scores = torch.cat([e["dtScores"][:max_det].bool() for e in img_eval_cls_bbox])
-
-    # different sorting method generates slightly different results.
-    # mergesort is used to be consistent as Matlab implementation.
-    # Sort in PyTorch does not support bool types on CUDA (yet, 1.11.0)
-    dtype = torch.uint8 if det_scores.is_cuda and det_scores.dtype is torch.bool else det_scores.dtype
-    # Explicitly cast to uint8 to avoid error for bool inputs on CUDA to argsort
-    inds = torch.argsort(det_scores.to(dtype), descending=True)
-    det_scores_sorted = det_scores[inds]
-
-    det_matches = torch.cat([e["dtMatches"][:, :max_det] for e in img_eval_cls_bbox], axis=1)[:, inds]
-    det_ignore = torch.cat([e["dtIgnore"][:, :max_det] for e in img_eval_cls_bbox], axis=1)[:, inds]
-    gt_ignore = torch.cat([e["gtIgnore"] for e in img_eval_cls_bbox])
-    npig = torch.count_nonzero(gt_ignore == False)  # noqa: E712
-    if npig == 0:
-        return recall, precision, scores
-    tps = torch.logical_and(det_matches, torch.logical_not(det_ignore))
-    fps = torch.logical_and(torch.logical_not(det_matches), torch.logical_not(det_ignore))
-
-    tp_sum = torch.cumsum(tps, axis=1, dtype=torch.float)
-    fp_sum = torch.cumsum(fps, axis=1, dtype=torch.float)
-    for idx, (tp, fp) in enumerate(zip(tp_sum, fp_sum)):
-        nd = len(tp)
-        rc = tp / npig
-        pr = tp / (fp + tp + torch.finfo(torch.float64).eps)
-        prec = torch.zeros((nb_rec_thrs,))
-        score = torch.zeros((nb_rec_thrs,))
-
-        recall[idx, idx_cls, idx_bbox_area, idx_max_det_thrs] = rc[-1] if nd else 0
-
-        # Remove zigzags for AUC
-        diff_zero = torch.zeros((1,), device=pr.device)
-        diff = torch.ones((1,), device=pr.device)
-        while not torch.all(diff == 0):
-            diff = torch.clamp(torch.cat(((pr[1:] - pr[:-1]), diff_zero), 0), min=0)
-            pr += diff
-
-        inds = torch.searchsorted(rc, rec_thresholds.to(rc.device), right=False)
-        num_inds = inds.argmax() if inds.max() >= nd else nb_rec_thrs
-        inds = inds[:num_inds]
-        prec[:num_inds] = pr[inds]
-        score[:num_inds] = det_scores_sorted[inds]
-        precision[idx, :, idx_cls, idx_bbox_area, idx_max_det_thrs] = prec
-        scores[idx, :, idx_cls, idx_bbox_area, idx_max_det_thrs] = score
-
-    return recall, precision, scores
-
-
 @METRICS.register_class
-class MeanAveragePrecision(MAP):
+class MeanAveragePrecisionX(MeanAveragePrecision):
     """Mean Average Precision metric for detection, which prediction scores inside bbox tensor."""
 
     def update(self, preds: List[Dict[str, Tensor]], target: List[Dict[str, Tensor]]) -> None:
@@ -138,64 +62,6 @@
 
         super().update(preds, target)
 
-<<<<<<< HEAD
-    def _calculate(self, class_ids: List):
-        """Calculate the precision and recall for all supplied classes to calculate mAP/mAR.
-
-        Args:
-            class_ids:
-                List of label class Ids.
-        """
-        img_ids = range(len(self.groundtruths))
-        max_detections = self.max_detection_thresholds[-1]
-        area_ranges = self.bbox_area_ranges.values()
-
-        ious = {
-            (idx, class_id): self._compute_iou(idx, class_id, max_detections)
-            for idx in img_ids
-            for class_id in class_ids
-        }
-
-        eval_imgs = [
-            self._evaluate_image(img_id, class_id, area, max_detections, ious)
-            for class_id in class_ids
-            for area in area_ranges
-            for img_id in img_ids
-        ]
-
-        nb_iou_thrs = len(self.iou_thresholds)
-        nb_rec_thrs = len(self.rec_thresholds)
-        nb_classes = len(class_ids)
-        nb_bbox_areas = len(self.bbox_area_ranges)
-        nb_max_det_thrs = len(self.max_detection_thresholds)
-        nb_imgs = len(img_ids)
-        precision = -torch.ones((nb_iou_thrs, nb_rec_thrs, nb_classes, nb_bbox_areas, nb_max_det_thrs))
-        recall = -torch.ones((nb_iou_thrs, nb_classes, nb_bbox_areas, nb_max_det_thrs))
-        scores = -torch.ones((nb_iou_thrs, nb_rec_thrs, nb_classes, nb_bbox_areas, nb_max_det_thrs))
-
-        # move tensors if necessary
-        rec_thresholds_tensor = torch.tensor(self.rec_thresholds)
-
-        # retrieve E at each category, area range, and max number of detections
-        for idx_cls, _ in enumerate(class_ids):
-            for idx_bbox_area, _ in enumerate(self.bbox_area_ranges):
-                for idx_max_det_thrs, max_det in enumerate(self.max_detection_thresholds):
-                    recall, precision, scores = calculate_recall_precision_scores(
-                        recall,
-                        precision,
-                        scores,
-                        idx_cls=idx_cls,
-                        idx_bbox_area=idx_bbox_area,
-                        idx_max_det_thrs=idx_max_det_thrs,
-                        eval_imgs=eval_imgs,
-                        rec_thresholds=rec_thresholds_tensor,
-                        max_det=max_det,
-                        nb_imgs=nb_imgs,
-                        nb_bbox_areas=nb_bbox_areas,
-                    )
-
-        return precision, recall
-=======
 
 @METRICS.register_class
 class MMDetectionMAP(Metric):
@@ -242,5 +108,4 @@
         self.total += 1
 
     def compute(self):
-        return self.map.float() / self.total
->>>>>>> 2feea71a
+        return self.map.float() / self.total