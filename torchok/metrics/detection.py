from typing import Dict, List

import numpy as np
import torch
from mmdet.core.evaluation.mean_ap import eval_map
from torch import Tensor
from torchmetrics import Metric
from torchmetrics.detection.mean_ap import MeanAveragePrecision
<<<<<<< HEAD
=======

# Copyright (c) OpenMMLab. All rights reserved.
from multiprocessing import Pool
from mmdet.core.evaluation.mean_ap import tpfp_imagenet, average_precision, get_cls_group_ofs,\
    tpfp_openimages, tpfp_default, get_cls_results
>>>>>>> ee4fe20f

from torchok.constructor import METRICS


def eval_map(det_results,
             annotations,
             scale_ranges=None,
             iou_thr=0.5,
             ioa_thr=None,
             dataset=None,
             logger=None,
             tpfp_fn=None,
             nproc=4,
             use_legacy_coordinate=False,
             use_group_of=False):
    """Evaluate mAP of a dataset.
    Args:
        det_results (list[list]): [[cls1_det, cls2_det, ...], ...].
            The outer list indicates images, and the inner list indicates
            per-class detected bboxes.
        annotations (list[dict]): Ground truth annotations where each item of
            the list indicates an image. Keys of annotations are:
            - `bboxes`: numpy array of shape (n, 4)
            - `labels`: numpy array of shape (n, )
            - `bboxes_ignore` (optional): numpy array of shape (k, 4)
            - `labels_ignore` (optional): numpy array of shape (k, )
        scale_ranges (list[tuple] | None): Range of scales to be evaluated,
            in the format [(min1, max1), (min2, max2), ...]. A range of
            (32, 64) means the area range between (32**2, 64**2).
            Default: None.
        iou_thr (float): IoU threshold to be considered as matched.
            Default: 0.5.
        ioa_thr (float | None): IoA threshold to be considered as matched,
            which only used in OpenImages evaluation. Default: None.
        dataset (list[str] | str | None): Dataset name or dataset classes,
            there are minor differences in metrics for different datasets, e.g.
            "voc07", "imagenet_det", etc. Default: None.
        logger (logging.Logger | str | None): The way to print the mAP
            summary. See `mmcv.utils.print_log()` for details. Default: None.
        tpfp_fn (callable | None): The function used to determine true/
            false positives. If None, :func:`tpfp_default` is used as default
            unless dataset is 'det' or 'vid' (:func:`tpfp_imagenet` in this
            case). If it is given as a function, then this function is used
            to evaluate tp & fp. Default None.
        nproc (int): Processes used for computing TP and FP.
            Default: 4.
        use_legacy_coordinate (bool): Whether to use coordinate system in
            mmdet v1.x. which means width, height should be
            calculated as 'x2 - x1 + 1` and 'y2 - y1 + 1' respectively.
            Default: False.
        use_group_of (bool): Whether to use group of when calculate TP and FP,
            which only used in OpenImages evaluation. Default: False.
    Returns:
        tuple: (mAP, [dict, dict, ...])
    """
    assert len(det_results) == len(annotations)
    if not use_legacy_coordinate:
        extra_length = 0.
    else:
        extra_length = 1.

    num_imgs = len(det_results)
    num_scales = len(scale_ranges) if scale_ranges is not None else 1
    num_classes = len(det_results[0])  # positive class num
    area_ranges = ([(rg[0]**2, rg[1]**2) for rg in scale_ranges]
                   if scale_ranges is not None else None)

    # There is no need to use multi processes to process
    # when num_imgs = 1 .
    if num_imgs > 1:
        assert nproc > 0, 'nproc must be at least one.'
        nproc = min(nproc, num_imgs)
        pool = Pool(nproc)

    eval_results = []
    for i in range(num_classes):
        # get gt and det bboxes of this class
        cls_dets, cls_gts, cls_gts_ignore = get_cls_results(
            det_results, annotations, i)
        # choose proper function according to datasets to compute tp and fp
        if tpfp_fn is None:
            if dataset in ['det', 'vid']:
                tpfp_fn = tpfp_imagenet
            elif dataset in ['oid_challenge', 'oid_v6'] \
                    or use_group_of is True:
                tpfp_fn = tpfp_openimages
            else:
                tpfp_fn = tpfp_default
        if not callable(tpfp_fn):
            raise ValueError(
                f'tpfp_fn has to be a function or None, but got {tpfp_fn}')

        if num_imgs > 1:
            # compute tp and fp for each image with multiple processes
            args = []
            if use_group_of:
                # used in Open Images Dataset evaluation
                gt_group_ofs = get_cls_group_ofs(annotations, i)
                args.append(gt_group_ofs)
                args.append([use_group_of for _ in range(num_imgs)])
            if ioa_thr is not None:
                args.append([ioa_thr for _ in range(num_imgs)])

            tpfp = pool.starmap(
                tpfp_fn,
                zip(cls_dets, cls_gts, cls_gts_ignore,
                    [iou_thr for _ in range(num_imgs)],
                    [area_ranges for _ in range(num_imgs)],
                    [use_legacy_coordinate for _ in range(num_imgs)], *args))
        else:
            tpfp = tpfp_fn(
                cls_dets[0],
                cls_gts[0],
                cls_gts_ignore[0],
                iou_thr,
                area_ranges,
                use_legacy_coordinate,
                gt_bboxes_group_of=(get_cls_group_ofs(annotations, i)[0]
                                    if use_group_of else None),
                use_group_of=use_group_of,
                ioa_thr=ioa_thr)
            tpfp = [tpfp]

        if use_group_of:
            tp, fp, cls_dets = tuple(zip(*tpfp))
        else:
            tp, fp = tuple(zip(*tpfp))
        # calculate gt number of each scale
        # ignored gts or gts beyond the specific scale are not counted
        num_gts = np.zeros(num_scales, dtype=int)
        for j, bbox in enumerate(cls_gts):
            if area_ranges is None:
                num_gts[0] += bbox.shape[0]
            else:
                gt_areas = (bbox[:, 2] - bbox[:, 0] + extra_length) * (
                    bbox[:, 3] - bbox[:, 1] + extra_length)
                for k, (min_area, max_area) in enumerate(area_ranges):
                    num_gts[k] += np.sum((gt_areas >= min_area)
                                         & (gt_areas < max_area))
        # sort all det bboxes by score, also sort tp and fp
        cls_dets = np.vstack(cls_dets)
        num_dets = cls_dets.shape[0]
        sort_inds = np.argsort(-cls_dets[:, -1])
        tp = np.hstack(tp)[:, sort_inds]
        fp = np.hstack(fp)[:, sort_inds]
        # calculate recall and precision with tp and fp
        tp = np.cumsum(tp, axis=1)
        fp = np.cumsum(fp, axis=1)
        eps = np.finfo(np.float32).eps
        recalls = tp / np.maximum(num_gts[:, np.newaxis], eps)
        precisions = tp / np.maximum((tp + fp), eps)
        # calculate AP
        if scale_ranges is None:
            recalls = recalls[0, :]
            precisions = precisions[0, :]
            num_gts = num_gts.item()
        mode = 'area' if dataset != 'voc07' else '11points'
        ap = average_precision(recalls, precisions, mode)
        eval_results.append({
            'num_gts': num_gts,
            'num_dets': num_dets,
            'recall': recalls,
            'precision': precisions,
            'ap': ap
        })

    if num_imgs > 1:
        pool.close()

    if scale_ranges is not None:
        # shape (num_classes, num_scales)
        all_ap = np.vstack([cls_result['ap'] for cls_result in eval_results])
        all_num_gts = np.vstack(
            [cls_result['num_gts'] for cls_result in eval_results])
        mean_ap = []
        for i in range(num_scales):
            if np.any(all_num_gts[:, i] > 0):
                mean_ap.append(all_ap[all_num_gts[:, i] > 0, i].mean())
            else:
                mean_ap.append(0.0)
    else:
        aps = []
        for cls_result in eval_results:
            if cls_result['num_gts'] > 0:
                aps.append(cls_result['ap'])
        mean_ap = np.array(aps).mean().item() if aps else 0.0

    return mean_ap, eval_results


@METRICS.register_class
class MeanAveragePrecisionX(MeanAveragePrecision):
    """Mean Average Precision metric for detection, which prediction scores inside bbox tensor."""

    def update(self, preds: List[Dict[str, Tensor]], target: List[Dict[str, Tensor]]) -> None:
        """Add detections and ground truth to the metric.
        Args:
            preds: A list consisting of dictionaries each containing the key-values
                (each dictionary corresponds to a single image):
                - ``boxes``: ``torch.FloatTensor`` of shape ``[num_boxes, 5]`` containing ``num_boxes`` detection boxes
                  of the format specified in the constructor. By default, this method expects
                  ``[xmin, ymin, xmax, ymax, score]`` in absolute image coordinates.
                - ``labels``: ``torch.IntTensor`` of shape ``[num_boxes]`` containing 0-indexed detection classes
                  for the boxes.
                - ``masks``: ``torch.bool`` of shape ``[num_boxes, image_height, image_width]`` containing boolean
                  masks. Only required when `iou_type="segm"`.
            target: A list consisting of dictionaries each containing the key-values
                (each dictionary corresponds to a single image):
                - ``bboxes``: ``torch.FloatTensor`` of shape ``[num_boxes, 4]`` containing ``num_boxes``
                  ground truth boxes of the format specified in the constructor. By default, this method expects
                  ``[xmin, ymin, xmax, ymax]`` in absolute image coordinates.
                - ``label``: ``torch.IntTensor`` of shape ``[num_boxes]`` containing 0-indexed ground truth
                   classes for the boxes.
                - ``masks``: ``torch.bool`` of shape ``[num_boxes, image_height, image_width]`` containing boolean
                  masks. Only required when `iou_type="segm"`.
        Raises:
            ValueError:
                If ``preds`` is not of type ``List[Dict[str, Tensor]]``
            ValueError:
                If ``target`` is not of type ``List[Dict[str, Tensor]]``
            ValueError:
                If ``preds`` and ``target`` are not of the same length
            ValueError:
                If any of ``preds.boxes``, ``preds.scores`` and ``preds.labels`` are not of the same length
            ValueError:
                If any of ``target.boxes`` and ``target.labels`` are not of the same length
            ValueError:
                If any box is not type float and of length 4
            ValueError:
                If any class is not type int and of length 1
            ValueError:
                If any score is not type float and of length 1
        """
        for i in range(len(preds)):
            bboxes_with_scores = preds[i].pop('boxes')
            bboxes, scores = torch.split(bboxes_with_scores, [4, 1], -1)
            scores = scores.squeeze(-1)
            preds[i]['boxes'] = bboxes
            preds[i]['scores'] = scores

        super().update(preds, target)


@METRICS.register_class
class MMDetectionMAP(Metric):
    """Mean Average Precision metric for detection, which use mmdetection function.

    This class compute mAP with numpy so, it converts torch tensors to numpy before compute.
    """

    def __init__(self, num_classes: int, iou_thr: float = 0.5, nproc: int = 4):
        super().__init__()
        self.num_classes = num_classes
        self.iou_thr = iou_thr
        self.nproc = nproc
        self.add_state("total", default=torch.tensor(0), dist_reduce_fx="sum")
        self.add_state("map", default=torch.tensor(0.), dist_reduce_fx="sum")

    def update(self, preds: List[Dict[str, Tensor]], target: List[Dict[str, Tensor]]):
        """Update function for mAP. It computes metric for batch and save result to compute

        Args:
            preds: Model prediction, each dict should contain `bboxes` with value Tensor (m, 5) where the 5-th value is
                score, and `labels` with value Tensor (m).
            target: Ground truth, each dict should contain `bboxes` with value Tensor (m, 5), and `labels` with value
                Tensor (m).
        """
        mmdet_format_pred = []
        for pred in preds:
            curr_img_pred = []
            curr_labels_pred = pred['labels'].detach().cpu().numpy()
            curr_boxes_pred = pred['bboxes'].detach().cpu().numpy()
            for cls_id in range(self.num_classes):
                label_indexes = np.where(curr_labels_pred == cls_id)[0]
                if len(label_indexes) != 0:
                    boxes = curr_boxes_pred[label_indexes]
                else:
                    boxes = np.empty((0, 5), dtype=np.float32)
                curr_img_pred.append(boxes)
            mmdet_format_pred.append(curr_img_pred)

        for i in range(len(target)):
            target[i]['bboxes'] = target[i]['bboxes'].detach().cpu().numpy()
            target[i]['labels'] = target[i]['labels'].detach().cpu().numpy()

        self.map += eval_map(mmdet_format_pred, target, iou_thr=self.iou_thr, nproc=self.nproc)[0]
        self.total += 1

    def compute(self):
        return self.map.float() / self.total<|MERGE_RESOLUTION|>--- conflicted
+++ resolved
@@ -6,14 +6,11 @@
 from torch import Tensor
 from torchmetrics import Metric
 from torchmetrics.detection.mean_ap import MeanAveragePrecision
-<<<<<<< HEAD
-=======
 
 # Copyright (c) OpenMMLab. All rights reserved.
 from multiprocessing import Pool
 from mmdet.core.evaluation.mean_ap import tpfp_imagenet, average_precision, get_cls_group_ofs,\
     tpfp_openimages, tpfp_default, get_cls_results
->>>>>>> ee4fe20f
 
 from torchok.constructor import METRICS
 
