"""TorchOK Swin Transformer V2
A PyTorch implementation of `Swin Transformer V2: Scaling Up Capacity and Resolution`
    - https://arxiv.org/abs/2111.09883

Adapted from https://github.com/microsoft/Swin-Transformer/blob/main/models/swin_transformer_v2.py
(Copyright (c) 2022 Microsoft)
and from https://github.com/rwightman/pytorch-image-models/blob/master/timm/models/swin_transformer_v2.py
(Copyright 2022, Ross Wightman)
Licensed under Apache License 2.0 [see LICENSE for details]
"""

from typing import List, Mapping, Any

import torch
import torch.nn as nn
import torch.utils.checkpoint as checkpoint
from timm.data import IMAGENET_DEFAULT_MEAN, IMAGENET_DEFAULT_STD
from timm.models.helpers import build_model_with_cfg
from timm.models.layers import trunc_normal_
from timm.models.swin_transformer_v2 import BasicLayer as SwinBasicLayer, checkpoint_filter_fn, PatchEmbed, PatchMerging

from torchok.constructor import BACKBONES
from torchok.models.backbones import BaseBackbone


def _cfg(url='', **kwargs):
    return {
        'url': url, 'input_size': (3, 224, 224), 'pool_size': None,
        'crop_pct': .9, 'interpolation': 'bicubic', 'fixed_input_size': True,
        'mean': IMAGENET_DEFAULT_MEAN, 'std': IMAGENET_DEFAULT_STD,
        'first_conv': 'patch_embed.proj', 'classifier': 'head',
        **kwargs
    }


url_base_path = 'https://github.com/SwinTransformer/storage/releases/download/v2.0.0/'
default_cfgs = {
    'swinv2_tiny_window8_256': _cfg(url=f'{url_base_path}/swinv2_tiny_patch4_window8_256.pth',
                                    input_size=(3, 256, 256)),
    'swinv2_tiny_window16_256': _cfg(url=f'{url_base_path}/swinv2_tiny_patch4_window16_256.pth',
                                     input_size=(3, 256, 256)),
    'swinv2_small_window8_256': _cfg(url=f'{url_base_path}/swinv2_small_patch4_window8_256.pth',
                                     input_size=(3, 256, 256)),
    'swinv2_small_window16_256': _cfg(url=f'{url_base_path}/swinv2_small_patch4_window16_256.pth',
                                      input_size=(3, 256, 256)),
    'swinv2_base_window8_256': _cfg(url=f'{url_base_path}/swinv2_base_patch4_window8_256.pth',
                                    input_size=(3, 256, 256)),
    'swinv2_base_window16_256': _cfg(url=f'{url_base_path}/swinv2_base_patch4_window16_256.pth',
                                     input_size=(3, 256, 256)),

    'swinv2_base_window12_192_22k': _cfg(url=f'{url_base_path}/swinv2_base_patch4_window12_192_22k.pth',
                                         num_classes=21841, input_size=(3, 192, 192)),
    'swinv2_base_window12to16_192to256_22kft1k': _cfg(
        url=f'{url_base_path}/swinv2_base_patch4_window12to16_192to256_22kto1k_ft.pth',
        input_size=(3, 256, 256)),
    'swinv2_base_window12to24_192to384_22kft1k': _cfg(
        url=f'{url_base_path}/swinv2_base_patch4_window12to24_192to384_22kto1k_ft.pth',
        input_size=(3, 384, 384), crop_pct=1.0),
    'swinv2_large_window12_192_22k': _cfg(url=f'{url_base_path}/swinv2_large_patch4_window12_192_22k.pth',
                                          num_classes=21841, input_size=(3, 192, 192)),
    'swinv2_large_window12to16_192to256_22kft1k': _cfg(
        url=f'{url_base_path}/swinv2_large_patch4_window12to16_192to256_22kto1k_ft.pth',
        input_size=(3, 256, 256)),
    'swinv2_large_window12to24_192to384_22kft1k': _cfg(
        url=f'{url_base_path}/swinv2_large_patch4_window12to24_192to384_22kto1k_ft.pth',
        input_size=(3, 384, 384), crop_pct=1.0),
}


class BasicLayer(SwinBasicLayer):
    """ A basic Swin Transformer layer for one stage adapted for intermediate feature extraction.
    """

    def forward(self, x):
        for blk in self.blocks:
            if self.grad_checkpointing and not torch.jit.is_scripting():
                x = checkpoint.checkpoint(blk, x)
            else:
                x = blk(x)
        return self.downsample(x), x


class SwinTransformerV2(BaseBackbone):
    r""" Swin Transformer V2
        A PyTorch impl of : `Swin Transformer V2: Scaling Up Capacity and Resolution`
            - https://arxiv.org/abs/2111.09883
        Args:
            img_size: Input image size.
            patch_size: Patch size.
            in_channels: Number of input image channels.
            embed_dim: Patch embedding dimension.
            depths: Depth of each Swin Transformer layer.
            num_heads: Number of attention heads in different layers.
            window_size: Window size.
            mlp_ratio: Ratio of mlp hidden dim to embedding dim.
            qkv_bias: If True, add a learnable bias to query, key, value.
            drop_rate: Dropout rate.
            attn_drop_rate: Attention dropout rate.
            drop_path_rate: Stochastic depth rate.
            norm_layer: Normalization layer.
            ape: If True, add absolute position embedding to the patch embedding.
            patch_norm: If True, add normalization after patch embedding.
            pretrained_window_sizes: Pretrained window sizes of each layer.
            load_attn_mask: If False drop `attn_mask` in layers when load pretrained weights.
    """

    def __init__(
            self, img_size: int = 224, patch_size: int = 4, in_channels: int = 3,
            embed_dim: int = 96, depths: List[int] = (2, 2, 6, 2), num_heads: List[int] = (3, 6, 12, 24),
            window_size: int = 7, mlp_ratio: float = 4., qkv_bias: bool = True,
            drop_rate: float = 0., attn_drop_rate: float = 0., drop_path_rate: float = 0.1,
            norm_layer: nn.Module = nn.LayerNorm, ape: bool = False, patch_norm: bool = True,
            pretrained_window_sizes: List[int] = (0, 0, 0, 0), load_attn_mask: bool = True):
        super().__init__(in_channels=in_channels)
        self.img_size = img_size
        self.num_layers = len(depths)
        self.embed_dim = embed_dim
        self.ape = ape
        self.patch_norm = patch_norm
        self.encoder_channels = [int(embed_dim * 2 ** i) for i in range(self.num_layers)]
        self._out_channels = self.encoder_channels[-1]
        self._out_encoder_channels = self.encoder_channels
        self.load_attn_mask = load_attn_mask

        # split image into non-overlapping patches
        self.patch_embed = PatchEmbed(
            img_size=img_size, patch_size=patch_size, in_chans=in_channels, embed_dim=embed_dim,
            norm_layer=norm_layer if self.patch_norm else None)

        self.input_resolutions = []
        for i_layer in range(self.num_layers):
            resolution = (
                self.patch_embed.grid_size[0] // (2 ** i_layer),
                self.patch_embed.grid_size[1] // (2 ** i_layer)
            )
            self.input_resolutions.append(resolution)

        self.patches_resolution = self.patch_embed.grid_size

        # absolute position embedding
        if self.ape:
            self.absolute_pos_embed = nn.Parameter(torch.zeros(1, self.patch_embed.num_patches, embed_dim))
            trunc_normal_(self.absolute_pos_embed, std=.02)
        else:
            self.absolute_pos_embed = None

        self.pos_drop = nn.Dropout(p=drop_rate)

        # stochastic depth
        dpr = [x.item() for x in torch.linspace(0, drop_path_rate, sum(depths))]  # stochastic depth decay rule

        # build layers
        self.layers = nn.ModuleList()
        for i_layer in range(self.num_layers):
            layer = BasicLayer(
                dim=int(embed_dim * 2 ** i_layer),
                input_resolution=(
                    self.patch_embed.grid_size[0] // (2 ** i_layer),
                    self.patch_embed.grid_size[1] // (2 ** i_layer)),
                depth=depths[i_layer],
                num_heads=num_heads[i_layer],
                window_size=window_size,
                mlp_ratio=mlp_ratio,
                qkv_bias=qkv_bias,
                drop=drop_rate, attn_drop=attn_drop_rate,
                drop_path=dpr[sum(depths[:i_layer]):sum(depths[:i_layer + 1])],
                norm_layer=norm_layer,
                downsample=PatchMerging if (i_layer < self.num_layers - 1) else None,
                pretrained_window_size=pretrained_window_sizes[i_layer]
            )
            self.layers.append(layer)

        self.feature_norms = nn.ModuleList([norm_layer(chs) for i, chs in enumerate(self.encoder_channels)])

        self.init_weights()

    def init_weights(self):
        """Weight initialization."""
        for m in self.modules():
            if isinstance(m, nn.Linear):
                trunc_normal_(m.weight, std=.02)
                if isinstance(m, nn.Linear) and m.bias is not None:
                    nn.init.constant_(m.bias, 0)
            elif isinstance(m, nn.LayerNorm):
                nn.init.constant_(m.bias, 0)
                nn.init.constant_(m.weight, 1.0)
        for bly in self.layers:
            bly._init_respostnorm()

    @torch.jit.ignore
    def no_weight_decay(self) -> List[str]:
        """Create modules names for which weights decay will not be use. See BaseBackbone for more information.

        Returns:
            nod: Module names for which weights decay will not be use.
        """
        nod = ['absolute_pos_embed']
        for n, m in self.named_modules():
            if any([kw in n for kw in ("cpb_mlp", "logit_scale", 'relative_position_bias_table')]):
                nod.append(n)
        return nod

    def _forward_patch_emb(self, x: torch.Tensor) -> torch.Tensor:
        """Run patch embedding part.

        Args:
            x: Input tensor.

        Returns:
            x: Patch embeddings with dropout - self.pos_drop.
        """
        x = self.patch_embed(x)
        if self.ape:
            x = x + self.absolute_pos_embed
        x = self.pos_drop(x)
        return x

    def _normalize_with_bhwc_reshape(self, x: torch.Tensor, layer_number: int, normalize: bool = True) -> torch.Tensor:
        """Convert SWin BLC shape to BCHW.

        Args:
            x: Input tensor.
            layer_number: Number os SWin layer.
            normalize: If `True` do normalization.

        Returns:
            x: Tensor with shape BCHW.
        """
        # B L C
        if normalize:
            x = self.feature_norms[layer_number](x)
        H = self.input_resolutions[layer_number][0]
        W = self.input_resolutions[layer_number][1]
        C = self.encoder_channels[layer_number]
        # B C H W
        x = x.view(-1, H, W, C).permute(0, 3, 1, 2).contiguous()
        return x

    def forward_features(self, x: torch.Tensor) -> List[torch.Tensor]:
        features = [x]
        downsample_attn = self._forward_patch_emb(x)

        for i, layer in enumerate(self.layers):
            downsample_attn, attn = layer(downsample_attn)
            feature = self._normalize_with_bhwc_reshape(attn, layer_number=i, normalize=True)
            features.append(feature)

        return features

    def forward(self, x: torch.Tensor) -> torch.Tensor:
        x = self._forward_patch_emb(x)
        for layer in self.layers:
            x, _ = layer(x)
        x = self._normalize_with_bhwc_reshape(x, -1)
        return x

    def load_state_dict(self, state_dict: Mapping[str, Any], strict: bool = True):
<<<<<<< HEAD
        state_dict = dict(state_dict)
        for k in list(state_dict.keys()):
            if "attn_mask" in k:
                state_dict.pop(k)
=======
        if not self.load_attn_mask:
            state_dict = dict(state_dict)
            for k in list(state_dict.keys()):
                if "attn_mask" in k:
                    state_dict.pop(k)
>>>>>>> 7c034605
        return super(SwinTransformerV2, self).load_state_dict(state_dict, strict)


def _create_swin_transformer_v2(variant, pretrained=False, **kwargs):
    kwargs_filter = ('num_classes', 'global_pool', 'in_chans')
    model = build_model_with_cfg(SwinTransformerV2, variant, pretrained, pretrained_strict=False,
                                 kwargs_filter=kwargs_filter, pretrained_filter_fn=checkpoint_filter_fn, **kwargs)
    return model


@BACKBONES.register_class
def swinv2_tiny_window16_256(pretrained=False, **kwargs):
    """
    """
    model_kwargs = dict(
        window_size=16, embed_dim=96, depths=(2, 2, 6, 2), num_heads=(3, 6, 12, 24), **kwargs)
    return _create_swin_transformer_v2('swinv2_tiny_window16_256', pretrained=pretrained, **model_kwargs)


@BACKBONES.register_class
def swinv2_tiny_window8_256(pretrained=False, **kwargs):
    """
    """
    model_kwargs = dict(
        window_size=8, embed_dim=96, depths=(2, 2, 6, 2), num_heads=(3, 6, 12, 24), **kwargs)
    return _create_swin_transformer_v2('swinv2_tiny_window8_256', pretrained=pretrained, **model_kwargs)


@BACKBONES.register_class
def swinv2_small_window16_256(pretrained=False, **kwargs):
    """
    """
    model_kwargs = dict(
        window_size=16, embed_dim=96, depths=(2, 2, 18, 2), num_heads=(3, 6, 12, 24), **kwargs)
    return _create_swin_transformer_v2('swinv2_small_window16_256', pretrained=pretrained, **model_kwargs)


@BACKBONES.register_class
def swinv2_small_window8_256(pretrained=False, **kwargs):
    """
    """
    model_kwargs = dict(
        window_size=8, embed_dim=96, depths=(2, 2, 18, 2), num_heads=(3, 6, 12, 24), **kwargs)
    return _create_swin_transformer_v2('swinv2_small_window8_256', pretrained=pretrained, **model_kwargs)


@BACKBONES.register_class
def swinv2_base_window16_256(pretrained=False, **kwargs):
    """
    """
    model_kwargs = dict(
        window_size=16, embed_dim=128, depths=(2, 2, 18, 2), num_heads=(4, 8, 16, 32), **kwargs)
    return _create_swin_transformer_v2('swinv2_base_window16_256', pretrained=pretrained, **model_kwargs)


@BACKBONES.register_class
def swinv2_base_window8_256(pretrained=False, **kwargs):
    """
    """
    model_kwargs = dict(
        window_size=8, embed_dim=128, depths=(2, 2, 18, 2), num_heads=(4, 8, 16, 32), **kwargs)
    return _create_swin_transformer_v2('swinv2_base_window8_256', pretrained=pretrained, **model_kwargs)


@BACKBONES.register_class
def swinv2_base_window12_192_22k(pretrained=False, **kwargs):
    """
    """
    model_kwargs = dict(
        window_size=12, embed_dim=128, depths=(2, 2, 18, 2), num_heads=(4, 8, 16, 32), **kwargs)
    return _create_swin_transformer_v2('swinv2_base_window12_192_22k', pretrained=pretrained, **model_kwargs)


@BACKBONES.register_class
def swinv2_base_window12to16_192to256_22kft1k(pretrained=False, **kwargs):
    """
    """
    model_kwargs = dict(
        window_size=16, embed_dim=128, depths=(2, 2, 18, 2), num_heads=(4, 8, 16, 32),
        pretrained_window_sizes=(12, 12, 12, 6), **kwargs)
    return _create_swin_transformer_v2(
        'swinv2_base_window12to16_192to256_22kft1k', pretrained=pretrained, **model_kwargs)


@BACKBONES.register_class
def swinv2_base_window12to24_192to384_22kft1k(pretrained=False, **kwargs):
    """
    """
    model_kwargs = dict(
        window_size=24, embed_dim=128, depths=(2, 2, 18, 2), num_heads=(4, 8, 16, 32),
        pretrained_window_sizes=(12, 12, 12, 6), **kwargs)
    return _create_swin_transformer_v2(
        'swinv2_base_window12to24_192to384_22kft1k', pretrained=pretrained, **model_kwargs)


@BACKBONES.register_class
def swinv2_large_window12_192_22k(pretrained=False, **kwargs):
    """
    """
    model_kwargs = dict(
        window_size=12, embed_dim=192, depths=(2, 2, 18, 2), num_heads=(6, 12, 24, 48), **kwargs)
    return _create_swin_transformer_v2('swinv2_large_window12_192_22k', pretrained=pretrained, **model_kwargs)


@BACKBONES.register_class
def swinv2_large_window12to16_192to256_22kft1k(pretrained=False, **kwargs):
    """
    """
    model_kwargs = dict(
        window_size=16, embed_dim=192, depths=(2, 2, 18, 2), num_heads=(6, 12, 24, 48),
        pretrained_window_sizes=(12, 12, 12, 6), **kwargs)
    return _create_swin_transformer_v2(
        'swinv2_large_window12to16_192to256_22kft1k', pretrained=pretrained, **model_kwargs)


@BACKBONES.register_class
def swinv2_large_window12to24_192to384_22kft1k(pretrained=False, **kwargs):
    """
    """
    model_kwargs = dict(
        window_size=24, embed_dim=192, depths=(2, 2, 18, 2), num_heads=(6, 12, 24, 48),
        pretrained_window_sizes=(12, 12, 12, 6), **kwargs)
    return _create_swin_transformer_v2(
        'swinv2_large_window12to24_192to384_22kft1k', pretrained=pretrained, **model_kwargs)<|MERGE_RESOLUTION|>--- conflicted
+++ resolved
@@ -255,18 +255,11 @@
         return x
 
     def load_state_dict(self, state_dict: Mapping[str, Any], strict: bool = True):
-<<<<<<< HEAD
-        state_dict = dict(state_dict)
-        for k in list(state_dict.keys()):
-            if "attn_mask" in k:
-                state_dict.pop(k)
-=======
         if not self.load_attn_mask:
             state_dict = dict(state_dict)
             for k in list(state_dict.keys()):
                 if "attn_mask" in k:
                     state_dict.pop(k)
->>>>>>> 7c034605
         return super(SwinTransformerV2, self).load_state_dict(state_dict, strict)
 
 
