from typing import Any, Dict, List, Optional, Union

import albumentations as A
import torch
<<<<<<< HEAD
from mmcv.utils import _BatchNorm, _InstanceNorm
from mmcv.utils.ext_loader import check_ops_exist
=======
from torch.nn.modules.batchnorm import _BatchNorm
from torch.nn.modules.instancenorm import _InstanceNorm
>>>>>>> 7c034605
from omegaconf import DictConfig, ListConfig
from torch import nn
from torch.nn import GroupNorm, LayerNorm, Parameter
from torch.nn import Module, ModuleList
from torch.optim import Optimizer
from torch.utils.data import DataLoader

from torchok.constructor import DATASETS, LOSSES, OPTIMIZERS, SCHEDULERS, TRANSFORMS
from torchok.constructor.config_structure import Phase
from torchok.data.datasets.base import ImageDataset
from torchok.losses.base import JointLoss
from torchok.metrics.metrics_manager import MetricsManager


class Constructor:
    """Provides factory features for optimizers, schedulers, loss functions, data loaders and metrics."""

    def __init__(self, hparams: DictConfig):
        """Init Constructor with hparams.

        Args:
            hparams: Configuration dictionary for all the mentioned components.
            The dictionary should contain at least the following parameter groups (see configuration for details):
            - optimization
            - data
            - losses
            - metrics
        """
        self.__hparams = hparams

    def configure_optimizers(self, modules: Union[Module, List[Union[Module]]],
                             optim_idx: int = -1) -> List[Dict[str, Union[Optimizer, Dict[str, Any]]]]:
        """Create optimizers and learning rate schedulers from a pre-defined configuration.

        Note: optimization parameters are split into two groups: decay and no-decay specifying which parameters can be
        weight decayed and which not. Each module is checked on having an attribute `no_weight_decay`,
        specifying a list of submodules which must be not weight decayed (useful in transformer models such as Swin).
        All *.bias parameters, 1D tensors and scalars are put into no-decay group according to the best practice.

        Args:
            modules: Modules for optimization
            optim_idx: Optimizer and scheduler index if specific optimizer/scheduler group is needed to be created.
            Default is -1 meaning all the optimizers/schedulers are created.

        Returns:
            List of dicts in the PyTorch Lightning accepted format:
            - optimizer: PyTorch-like optimizer
            - lr_scheduler: dict
                scheduler: PyTorch-like scheduler
                <any PyTorch Lightning parameters. See `their documentation`_>

        Raises:
            - ValueError: When a requested optimizer/scheduler group with optim_idx isn't present in configuration
            - ValueError: When parameters type is out of supported types list (see typing)

        .. _their documentation:
        https://pytorch-lightning.readthedocs.io/en/1.6.2/common/lightning_module.html#configure-optimizers
        """
        optims_params = self.__hparams.optimization
        if 0 <= optim_idx < len(optims_params):
            optims_params = [optims_params[optim_idx]]
        elif optim_idx >= len(optims_params):
            raise ValueError(f'You requested optimization with index {optim_idx} while '
                             f'there\'re only {len(optims_params)} optimization parameters are specified')

        opt_sched_list = []
        for optim_params in optims_params:
            optimizer = self.create_optimizer(modules, optim_params.optimizer)
            opt_sched = {'optimizer': optimizer}

            if optim_params.scheduler is not None:
                scheduler_dict = self._create_scheduler(optimizer, optim_params.scheduler)
                opt_sched['lr_scheduler'] = scheduler_dict

            opt_sched_list.append(opt_sched)

        return opt_sched_list

    @staticmethod
    def create_optimizer(modules: Union[Module, List[Module]],
                         optimizer_params: DictConfig) -> Optimizer:
        """Default constructor for optimizers.

        By default, each parameter share the same optimizer settings, and we
        provide an attribute ``paramwise_cfg`` in `optimizer_params` to specify parameter-wise settings.
        It is a dict and may contain the following fields:

        - ``custom_keys`` (dict): Specified parameters-wise settings by keys. If
          one of the keys in ``custom_keys`` is a substring of the name of one
          parameter, then the setting of the parameter will be specified by
          ``custom_keys[key]`` and other setting like ``bias_lr_mult`` etc. will
          be ignored. It should be noted that the aforementioned ``key`` is the
          longest key that is a substring of the name of the parameter. If there
          are multiple matched keys with the same length, then the key with lower
          alphabet order will be chosen.
          ``custom_keys[key]`` should be a dict and may contain fields ``lr_mult``
          and ``decay_mult``. See Example 2 below.
        - ``bias_lr_mult`` (float): It will be multiplied to the learning
          rate for all bias parameters (except for those in normalization
          layers and offset layers of DCN).
        - ``bias_decay_mult`` (float): It will be multiplied to the weight
          decay for all bias parameters (except for those in
          normalization layers, depthwise conv layers, offset layers of DCN).
        - ``norm_decay_mult`` (float): It will be multiplied to the weight
          decay for all weight and bias parameters of normalization
          layers.
        - ``dwconv_decay_mult`` (float): It will be multiplied to the weight
          decay for all weight and bias parameters of depthwise conv
          layers.
        - ``dcn_offset_lr_mult`` (float): It will be multiplied to the learning
          rate for parameters of offset layer in the deformable convs
          of a model.

        Note:

            1. If the option ``dcn_offset_lr_mult`` is used, the constructor will
            override the effect of ``bias_lr_mult`` in the bias of offset layer.
            So be careful when using both ``bias_lr_mult`` and
            ``dcn_offset_lr_mult``. If you wish to apply both of them to the offset
            layer in deformable convs, set ``dcn_offset_lr_mult`` to the original
            ``dcn_offset_lr_mult`` * ``bias_lr_mult``.

            2. If the option ``dcn_offset_lr_mult`` is used, the constructor will
            apply it to all the DCN layers in the model. So be careful when the
            model contains multiple DCN layers in places other than backbone.

        Args:
            modules: The module or list of modules with parameters to be optimized.
            optimizer_params: The config dict of the optimizer.
                Positional fields are
                    - `name`: class name of the optimizer.

                Optional fields are
                    - `params`: dict with parameters to set up an optimize, e.g., lr, weight_decay, momentum.
                    - `paramwise_cfg`:
        """

        optimizer_class = OPTIMIZERS.get(optimizer_params.name)
        paramwise_cfg = optimizer_params.paramwise_cfg
        optimizer_cfg = optimizer_params.params

        if isinstance(modules, (tuple, list)):
            modules = ModuleList(modules)

<<<<<<< HEAD
        # parameters: List[Union[Dict, Parameter]] = list(modules.parameters())
=======
>>>>>>> 7c034605
        if not paramwise_cfg:
            parameters: List[Union[Dict, Parameter]] = list(modules.parameters())
        else:
            # set param-wise lr and weight decay recursively
            parameters: List[Union[Dict, Parameter]] = []
            Constructor.add_params(parameters, modules, optimizer_cfg, paramwise_cfg)

        optimizer = optimizer_class(parameters, **optimizer_cfg)

        return optimizer

    @staticmethod
    def add_params(
            parameters: List[Dict],
            module: nn.Module,
            optimizer_cfg: Dict,
            paramwise_cfg: Optional[Dict] = None,
            prefix: str = '',
            is_dcn_module: Union[int, float, None] = None
    ) -> None:
        """Add all parameters of module to the params list.

        The parameters of the given module will be added to the list of param
        groups, with specific rules defined by paramwise_cfg.

        Args:
            parameters: A list of param groups, it will be modified in place.
            module: The module to be added.
            optimizer_cfg: Dict with optimizer params.
            paramwise_cfg: Dict with setting for certain model parameters.
            prefix: The prefix of the module
            is_dcn_module: If the current module is a
                submodule of DCN, `is_dcn_module` will be passed to
                control conv_offset layer's learning rate. Defaults to None.
        """

        if paramwise_cfg is None:
            paramwise_cfg = {}

        base_lr = optimizer_cfg.get('lr', None)
        base_wd = optimizer_cfg.get('weight_decay', None)
        # get param-wise options
        custom_keys = paramwise_cfg.get('custom_keys', {})
        # first sort with alphabet order and then sort with reversed len of str
        sorted_keys = sorted(sorted(custom_keys.keys()), key=len, reverse=True)

        bias_lr_mult = paramwise_cfg.get('bias_lr_mult', 1.)
        bias_decay_mult = paramwise_cfg.get('bias_decay_mult', 1.)
        norm_decay_mult = paramwise_cfg.get('norm_decay_mult', 1.)
        dwconv_decay_mult = paramwise_cfg.get('dwconv_decay_mult', 1.)
        dcn_offset_lr_mult = paramwise_cfg.get('dcn_offset_lr_mult', 1.)

        # special rules for norm layers and depth-wise conv layers
        is_norm = isinstance(module, (_BatchNorm, _InstanceNorm, GroupNorm, LayerNorm))
        is_dwconv = (isinstance(module, torch.nn.Conv2d) and module.in_channels == module.groups)

        for name, param in module.named_parameters(recurse=False):
            param_group = {'params': [param]}
            if not param.requires_grad:
                parameters.append(param_group)
                continue
            # if the parameter match one of the custom keys, ignore other rules
            is_custom = False
            for key in sorted_keys:
                if key in f'{prefix}.{name}':
                    is_custom = True
                    lr_mult = custom_keys[key].get('lr_mult', 1.)
                    param_group['lr'] = base_lr * lr_mult
                    if base_wd is not None:
                        decay_mult = custom_keys[key].get('decay_mult', 1.)
                        param_group['weight_decay'] = base_wd * decay_mult
                    break

            if not is_custom:
                # bias_lr_mult affects all bias parameters
                # except for norm.bias dcn.conv_offset.bias
                if name == 'bias' and not (is_norm or is_dcn_module):
                    param_group['lr'] = base_lr * bias_lr_mult

<<<<<<< HEAD
                if (prefix.find('conv_offset') != -1 and is_dcn_module and isinstance(module, torch.nn.Conv2d)):
=======
                if prefix.find('conv_offset') != -1 and is_dcn_module and isinstance(module, torch.nn.Conv2d):
>>>>>>> 7c034605
                    # deal with both dcn_offset's bias & weight
                    param_group['lr'] = base_lr * dcn_offset_lr_mult

                # apply weight decay policies
                if base_wd is not None:
                    # norm decay
                    if is_norm:
                        param_group['weight_decay'] = base_wd * norm_decay_mult
                    # depth-wise conv
                    elif is_dwconv:
                        param_group['weight_decay'] = base_wd * dwconv_decay_mult
                    # bias lr and decay
                    elif name == 'bias' and not is_dcn_module:
<<<<<<< HEAD
                        # TODO: current bias_decay_mult will have affect on DCN
                        param_group['weight_decay'] = base_wd * bias_decay_mult
            parameters.append(param_group)

        if check_ops_exist():
            from mmcv.ops import DeformConv2d, ModulatedDeformConv2d
            is_dcn_module = isinstance(module,
                                       (DeformConv2d, ModulatedDeformConv2d))
        else:
            is_dcn_module = False
=======
                        param_group['weight_decay'] = base_wd * bias_decay_mult
            parameters.append(param_group)

        is_dcn_module = False
>>>>>>> 7c034605
        for child_name, child_mod in module.named_children():
            child_prefix = f'{prefix}.{child_name}' if prefix else child_name
            Constructor.add_params(parameters, child_mod, optimizer_cfg, paramwise_cfg,
                                   prefix=child_prefix, is_dcn_module=is_dcn_module)

    @staticmethod
    def _create_scheduler(optimizer: Optimizer, scheduler_params: DictConfig) -> Dict[str, Any]:
        scheduler_class = SCHEDULERS.get(scheduler_params.name)
        scheduler = scheduler_class(optimizer, **scheduler_params.params)
        pl_params = scheduler_params.pl_params

        return {
            'scheduler': scheduler,
            **pl_params
        }

    def create_dataloaders(self, phase: Phase) -> List[DataLoader]:
        """Create data loaders.

        Each data loader is based on a dataset while dataset consists
        augmentations and transformations in the `albumentations`_ format.

        Args:
            phase: Phase for which the data loaders are to be built.

        Returns:
            List of data loaders to be used inside `PyTorch Lightning Module`_
        .. _albumentations: https://albumentations.ai/docs
        .. _PyTorch Lightning Module:
        https://pytorch-lightning.readthedocs.io/en/1.6.2/common/lightning_module.html#train-dataloader

        Raises:
            - ValueError: When transforms are not specified for composition augmentations of albumentation
            - ValueError: When OneOrOther composition is passed that isn't supported
        """
        if phase in self.hparams.data:
            dataloaders = [
                self._prepare_dataloader(phase_params.dataset, phase_params.dataloader)
                for phase_params in self.hparams.data[phase] if phase_params is not None
            ]
            dataloaders = dataloaders if len(dataloaders) > 1 else dataloaders[0]
            return dataloaders
        else:
            return []

    @staticmethod
    def _prepare_dataloader(dataset_params: DictConfig, dataloader_params: DictConfig) -> DataLoader:
        dataset = Constructor._create_dataset(dataset_params)
        collate_fn = dataset.collate_fn if hasattr(dataset, 'collate_fn') else None

        loader = DataLoader(dataset=dataset,
                            collate_fn=collate_fn,
                            **dataloader_params)

        return loader

    @staticmethod
    def _create_dataset(dataset_params: DictConfig) -> ImageDataset:
        transform = Constructor._create_transforms(dataset_params.transform)
        # TODO remove when OmegaConf is fixing the bug, write to issue to Omegaconf!
        # Config structure had 'augment' parameter with default value = None, but in loaded config
        # 'augment' is not in keys of dataset_params dictionary. So it must be written like
        # augment_params = dataset_params.augment
        augment_params = dataset_params.get('augment', None)
        augment = Constructor._create_transforms(augment_params)

        dataset_class = DATASETS.get(dataset_params.name)

        return dataset_class(transform=transform, augment=augment, **dataset_params.params)

    @staticmethod
    def _prepare_transforms_recursively(transforms: ListConfig) -> List[Union[A.Compose, A.BaseCompose]]:
        transforms_list = []

        for transform_info in transforms:
            transform_name = transform_info.name
            transform_params = transform_info.get('params', dict())

            if transform_name in ['Compose', 'OneOf', 'SomeOf', 'PerChannel', 'Sequential']:
                transform = Constructor._prepare_base_compose(transform_name, **transform_params)
            elif transform_name == 'OneOrOther':
                raise ValueError('OneOrOther composition is currently not supported')
            else:
                transform = TRANSFORMS.get(transform_name)(**transform_params)

            transforms_list.append(transform)

        return transforms_list

    @staticmethod
    def _prepare_base_compose(compose_name: str, **kwargs) -> A.Compose:
        transforms = kwargs.pop('transforms', None)
        if transforms is None:
            raise ValueError(f'There are transforms must be specified for {compose_name} composition')

        transforms_list = Constructor._prepare_transforms_recursively(transforms)
        transform = TRANSFORMS.get(compose_name)(transforms=transforms_list, **kwargs)

        return transform

    @staticmethod
    def _create_transforms(transforms_params: ListConfig) -> Optional[A.Compose]:
        if transforms_params is None:
            return None

        return Constructor._prepare_base_compose('Compose', transforms=transforms_params)

    def configure_metrics_manager(self):
        """Create list of metrics wrapping them into a MetricManager module.

        Returns: MetricManager module.
        """
        return MetricsManager(self.__hparams.metrics)

    def configure_losses(self) -> JointLoss:
        """Create list of loss modules wrapping them into a JointLoss module.

        Returns: JointLoss module
        """
        loss_modules, mappings, tags, weights = [], [], [], []
        for loss_config in self.__hparams.joint_loss.losses:
            loss_module = LOSSES.get(loss_config.name)(**loss_config.params)
            loss_modules.append(loss_module)
            mappings.append(loss_config.mapping)
            tags.append(loss_config.tag)
            weights.append(loss_config.weight)

        normalize_weights = self.__hparams.joint_loss.normalize_weights

        return JointLoss(loss_modules, mappings, tags, weights, normalize_weights)

    @property
    def hparams(self) -> DictConfig:
        """Return configuration dictionary.

        Returns:
            Dict, containing at least the following parameter groups (see configuration for details):
                - optimization
                - data
                - losses
                - metrics
        """
        return self.__hparams<|MERGE_RESOLUTION|>--- conflicted
+++ resolved
@@ -2,17 +2,13 @@
 
 import albumentations as A
 import torch
-<<<<<<< HEAD
-from mmcv.utils import _BatchNorm, _InstanceNorm
 from mmcv.utils.ext_loader import check_ops_exist
-=======
-from torch.nn.modules.batchnorm import _BatchNorm
-from torch.nn.modules.instancenorm import _InstanceNorm
->>>>>>> 7c034605
 from omegaconf import DictConfig, ListConfig
 from torch import nn
 from torch.nn import GroupNorm, LayerNorm, Parameter
 from torch.nn import Module, ModuleList
+from torch.nn.modules.batchnorm import _BatchNorm
+from torch.nn.modules.instancenorm import _InstanceNorm
 from torch.optim import Optimizer
 from torch.utils.data import DataLoader
 
@@ -153,10 +149,6 @@
         if isinstance(modules, (tuple, list)):
             modules = ModuleList(modules)
 
-<<<<<<< HEAD
-        # parameters: List[Union[Dict, Parameter]] = list(modules.parameters())
-=======
->>>>>>> 7c034605
         if not paramwise_cfg:
             parameters: List[Union[Dict, Parameter]] = list(modules.parameters())
         else:
@@ -236,11 +228,7 @@
                 if name == 'bias' and not (is_norm or is_dcn_module):
                     param_group['lr'] = base_lr * bias_lr_mult
 
-<<<<<<< HEAD
-                if (prefix.find('conv_offset') != -1 and is_dcn_module and isinstance(module, torch.nn.Conv2d)):
-=======
                 if prefix.find('conv_offset') != -1 and is_dcn_module and isinstance(module, torch.nn.Conv2d):
->>>>>>> 7c034605
                     # deal with both dcn_offset's bias & weight
                     param_group['lr'] = base_lr * dcn_offset_lr_mult
 
@@ -254,8 +242,6 @@
                         param_group['weight_decay'] = base_wd * dwconv_decay_mult
                     # bias lr and decay
                     elif name == 'bias' and not is_dcn_module:
-<<<<<<< HEAD
-                        # TODO: current bias_decay_mult will have affect on DCN
                         param_group['weight_decay'] = base_wd * bias_decay_mult
             parameters.append(param_group)
 
@@ -265,12 +251,6 @@
                                        (DeformConv2d, ModulatedDeformConv2d))
         else:
             is_dcn_module = False
-=======
-                        param_group['weight_decay'] = base_wd * bias_decay_mult
-            parameters.append(param_group)
-
-        is_dcn_module = False
->>>>>>> 7c034605
         for child_name, child_mod in module.named_children():
             child_prefix = f'{prefix}.{child_name}' if prefix else child_name
             Constructor.add_params(parameters, child_mod, optimizer_cfg, paramwise_cfg,
